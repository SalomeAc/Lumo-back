const GlobalController = require("./globalController");
const UserDAO = require("../dao/userDAO");
const ListDAO = require("../dao/listDAO");
const jwt = require("jsonwebtoken");
const bcrypt = require("bcrypt");
const { sendMail } = require("../utils/mailer");

/**
 * Controller class for managing User resources.
 *
 * Extends the generic {@link GlobalController} to inherit
 * CRUD operations, using the {@link UserDAO} as the data access layer.
 */
class UserController extends GlobalController {
  /**
   * Create a new UserController instance.
   *
   * The constructor passes the UserDAO to the parent class so that
   * all inherited methods (create, read, update, delete, getAll)
   * operate on the User model.
   */
  constructor() {
    super(UserDAO);
  }

  /**
   * Registers a new user and creates a default task list for them.
   *
   * @async
   * @param {import("express").Request} req - Express request object containing user data in `req.body`
   * @param {import("express").Response} res - Express response object
   * @returns {Promise<void>} Returns HTTP status codes:
   *   - 201: User created successfully
   *   - 400: Validation error (e.g., required fields missing or invalid)
   *   - 409: Duplicate email
   *   - 500: Internal server error
   */
  async registerUser(req, res) {
    const { password, confirmPassword, ...rest } = req.body;
    if (password !== confirmPassword) {
      return res.status(400).json({ message: "Passwords do not match" });
    }
    const session = await this.dao.model.db.startSession();
    try {
      await session.withTransaction(async () => {
        const password = req.body.password;
        const confirmPassword = req.body.confirmPassword;

        if (!confirmPassword) {
          return res.status(400).json({ message: "All fields are required" });
        }

        if (password !== confirmPassword) {
          return res.status(400).json({ message: "Passwords don't match" });
        }

<<<<<<< HEAD
        const user = await this.dao.create(req.body);
=======
        // Transaction init
        const user = await this.dao.create({ ...rest, password });
>>>>>>> 6fad8b3f

        const listData = {
          title: "Tasks",
          user: user._id,
        };

        await ListDAO.create(listData, { session });
      });

      return res.status(201).json({ message: "Registered successfully" });
    } catch (err) {
      if (err.name === "ValidationError") {
        const firstMessage = Object.values(err.errors)[0].message;
        return res.status(400).json({ message: firstMessage });
      }

      if (err.code === 11000) {
        return res.status(409).json({ message: "Email already registered" });
      }

      if (process.env.NODE_ENV === "development") {
        console.log(`Internal server error: ${err.message}`);
      }
      res
        .status(500)
        .json({ message: "Internal server error, try again later" });
    } finally {
      session.endSession(); // Transaction end
    }
  }

  /**
   * Authenticates a user with email and password, returning a JWT token.
   *
   * @async
   * @param {import("express").Request} req - Express request object containing `email` and `password` in `req.body`
   * @param {import("express").Response} res - Express response object
   * @returns {Promise<void>} Returns HTTP status codes:
   *   - 200: Login successful, returns `{ token }`
   *   - 400: Missing email or password
   *   - 401: Email or password incorrect
   *   - 500: Internal server error
   */
  async loginUser(req, res) {
    try {
      const { email, password } = req.body;

      if (!email || !password) {
        return res
          .status(400)
          .json({ message: "Email and password are required" });
      }

      const user = await this.dao.findByEmail(email);
      if (!user) {
        return res
          .status(401)
          .json({ message: "Email or password are incorrect" });
      }

      const isMatch = await bcrypt.compare(password, user.password);
      if (!isMatch) {
        return res
          .status(401)
          .json({ message: "Email or password are incorrect" });
      }

      const token = jwt.sign(
        { id: user._id, email: user.email },
        process.env.JWT_SECRET,
        { expiresIn: "1h" },
      );

      return res.status(200).json({ token });
    } catch (err) {
      if (process.env.NODE_ENV === "development") {
        console.log(`Internal server error: ${err.message}`);
      }
      res
        .status(500)
        .json({ message: "Internal server error, try again later" });
    }
  }

  /**
   * Retrieves the profile information of the currently authenticated user.
   *
   * Requires authentication via {@link authenticateToken}.
   *
   * @async
   * @param {import("express").Request} req - Express request object, `req.user` contains decoded JWT info
   * @param {import("express").Response} res - Express response object
   * @returns {Promise<void>} Returns HTTP status codes:
   *   - 200: Returns user profile `{ firstName, lastName, age, email }`
   *   - 404: User not found
   *   - 500: Internal server error
   */
  async getUserProfile(req, res) {
    try {
      const userId = req.user.id;

      const user = await this.dao.read(userId);
      if (!user) {
        return res.status(404).json({ message: "User not found" });
      }

      return res.status(200).json({
        firstName: user.firstName,
        lastName: user.lastName,
        age: user.age,
        email: user.email,
      });
    } catch (err) {
      if (process.env.NODE_ENV === "development") {
        console.log(`Internal server error: ${err.message}`);
      }
      res
        .status(500)
        .json({ message: "Internal server error, try again later" });
    }
  }

  /**
   * Updates the profile of the authenticated user.
   *
   * Retrieves the user ID from the decoded JWT token (`req.user.id`) and
   * updates the user's document in the database with the data provided
   * in `req.body`. Only updates fields allowed by the model validators.
   *
   * @async
   * @param {import("express").Request} req - Express request object. The body should
   * contain the fields to update (e.g., firstName, lastName, age, email, password).
   * @param {import("express").Response} res - Express response object.
   * @returns {Promise<void>} Sends a JSON response with a success message or an error.
   */
  async updateUserProfile(req, res) {
    try {
      const userId = req.user.id;
      const password = req.body.password;
      const confirmPassword = req.body.confirmPassword;

      if (!confirmPassword) {
        return res.status(400).json({ message: "All fields are required" });
      }

      if (password !== confirmPassword) {
        return res.status(400).json({ message: "Passwords don't match" });
      }

      const user = await this.dao.read(userId);
      if (!user) {
        return res.status(404).json({ message: "User not found" });
      }

      await this.dao.update(userId, req.body);

      return res.status(200).json({
        message: "Profile successfully updated",
      });
    } catch (err) {
      if (err.name === "ValidationError") {
        const firstMessage = Object.values(err.errors)[0].message;
        return res.status(400).json({ message: firstMessage });
      }

      if (err.code === 11000) {
        return res.status(409).json({ message: "Email already registered" });
      }

      if (process.env.NODE_ENV === "development") {
        console.log(`Internal server error: ${err.message}`);
      }
      res
        .status(500)
        .json({ message: "Internal server error, try again later" });
    }
  }

  /**
   * Deletes the profile of the authenticated user.
   *
   * Retrieves the user ID from the decoded JWT token (`req.user.id`) and
   * deletes the user's document from the database.
   *
   * @async
   * @param {import("express").Request} req - Express request object.
   * @param {import("express").Response} res - Express response object.
   * @returns {Promise<void>} Sends a JSON response with a success message or an error.
   */
  async deleteUser(req, res) {
    try {
      const userId = req.user.id;

      const user = await this.dao.read(userId);
      if (!user) {
        return res.status(404).json({ message: "User not found" });
      }

      await this.dao.delete(userId);

      return res.status(200).json({
        message: "Profile successfully deleted",
      });
    } catch (err) {
      if (process.env.NODE_ENV === "development") {
        console.log(`Internal server error: ${err.message}`);
      }
      res
        .status(500)
        .json({ message: "Internal server error, try again later" });
    }
    
  }
  /**
 * Resets the user password using the reset token.
 *
 * @async
 * @param {import("express").Request} req - Express request object.
 *   Expected body: { token, password, confirmPassword }
 * @param {import("express").Response} res - Express response object.
 */
async resetPassword(req, res) {
  const { token } = req.params;
  const { password, confirmPassword } = req.body;

  if (!password || !confirmPassword) {
    return res.status(400).json({ message: "All fields are required" });
  }

  if (password !== confirmPassword) {
    return res.status(400).json({ message: "Passwords don't match" });
  }

  try {
    const user = await this.dao.model.findOne({
      resetPasswordToken: token,
      resetPasswordExpires: { $gt: Date.now() },
    });

    if (!user) {
      return res.status(400).json({ message: "Invalid or expired token" });
    }

    user.password = password; // mongoose pre("save") lo hashea
    user.resetPasswordToken = undefined;
    user.resetPasswordExpires = undefined;

    // Guardar y capturar errores de validación
    await user.save();

    await sendMail(
      user.email,
      "Password Successfully Reset",
      `
        <h2>Hello ${user.firstName},</h2>
        <p>Your password has been successfully changed.</p>
        <p>If you did not perform this action, contact support immediately.</p>
        <p>Best regards,<br/>Lumo Support Team</p>
      `
    );

    return res.status(200).json({ message: "Password has been reset successfully" });
  } catch (err) {
    // Manejo de errores de validación de Mongoose
    if (err.name === "ValidationError") {
      const messages = Object.values(err.errors).map(e => e.message);
      return res.status(400).json({ message: messages[0] }); // solo mostramos el primer error
    }

    console.error("Reset password error:", err);
    return res.status(500).json({ message: "Internal server error" });
  }
}


  /**
   * Sends a password reset email with a unique token valid for 1 hour.
   *
   * @async
   * @param {import("express").Request} req - Express request object. Expected body: { email }
   * @param {import("express").Response} res - Express response object
   */
  async forgotPassword(req, res) {
    try {
      const { email } = req.body;

      if (!email) {
        return res.status(400).json({ message: "Email is required" });
      }

      const user = await this.dao.findByEmail(email);
      if (!user) {
        return res.status(404).json({ message: "User not found" });
      }

      // Generar token de 1 hora
      const token = jwt.sign(
        { id: user._id },
        process.env.JWT_SECRET,
        { expiresIn: "1h" }
      );

      // Guardar token en el usuario
      user.resetPasswordToken = token;
      user.resetPasswordExpires = Date.now() + 3600000; // 1 hora
      await user.save();

      // Crear enlace de recuperación
      const resetLink = `http://localhost:8080/api/users/reset-password/${token}`;

      // Enviar correo
      await sendMail(
        user.email,
        "Password Reset Request",
        `
          <h2>Hello ${user.firstName || "user"},</h2>
          <p>You requested to reset your password.</p>
          <p>Click the link below to reset it (valid for 1 hour):</p>
          <a href="${resetLink}">${resetLink}</a>
          <p>If you didn't request this, ignore this email.</p>
        `
      );

      return res.status(200).json({ message: "Password reset email sent" });
    } catch (err) {
      console.error("Forgot password error:", err);
      return res.status(500).json({ message: "Internal server error" });
    }
  }



  
}

  

/**
 * Export a singleton instance of UserController.
 */
module.exports = new UserController();<|MERGE_RESOLUTION|>--- conflicted
+++ resolved
@@ -54,12 +54,7 @@
           return res.status(400).json({ message: "Passwords don't match" });
         }
 
-<<<<<<< HEAD
         const user = await this.dao.create(req.body);
-=======
-        // Transaction init
-        const user = await this.dao.create({ ...rest, password });
->>>>>>> 6fad8b3f
 
         const listData = {
           title: "Tasks",
@@ -271,69 +266,69 @@
         .status(500)
         .json({ message: "Internal server error, try again later" });
     }
-    
-  }
-  /**
- * Resets the user password using the reset token.
- *
- * @async
- * @param {import("express").Request} req - Express request object.
- *   Expected body: { token, password, confirmPassword }
- * @param {import("express").Response} res - Express response object.
- */
-async resetPassword(req, res) {
-  const { token } = req.params;
-  const { password, confirmPassword } = req.body;
-
-  if (!password || !confirmPassword) {
-    return res.status(400).json({ message: "All fields are required" });
-  }
-
-  if (password !== confirmPassword) {
-    return res.status(400).json({ message: "Passwords don't match" });
-  }
-
-  try {
-    const user = await this.dao.model.findOne({
-      resetPasswordToken: token,
-      resetPasswordExpires: { $gt: Date.now() },
-    });
-
-    if (!user) {
-      return res.status(400).json({ message: "Invalid or expired token" });
-    }
-
-    user.password = password; // mongoose pre("save") lo hashea
-    user.resetPasswordToken = undefined;
-    user.resetPasswordExpires = undefined;
-
-    // Guardar y capturar errores de validación
-    await user.save();
-
-    await sendMail(
-      user.email,
-      "Password Successfully Reset",
-      `
+  }
+  /**
+   * Resets the user password using the reset token.
+   *
+   * @async
+   * @param {import("express").Request} req - Express request object.
+   *   Expected body: { token, password, confirmPassword }
+   * @param {import("express").Response} res - Express response object.
+   */
+  async resetPassword(req, res) {
+    const { token } = req.params;
+    const { password, confirmPassword } = req.body;
+
+    if (!password || !confirmPassword) {
+      return res.status(400).json({ message: "All fields are required" });
+    }
+
+    if (password !== confirmPassword) {
+      return res.status(400).json({ message: "Passwords don't match" });
+    }
+
+    try {
+      const user = await this.dao.model.findOne({
+        resetPasswordToken: token,
+        resetPasswordExpires: { $gt: Date.now() },
+      });
+
+      if (!user) {
+        return res.status(400).json({ message: "Invalid or expired token" });
+      }
+
+      user.password = password; // mongoose pre("save") lo hashea
+      user.resetPasswordToken = undefined;
+      user.resetPasswordExpires = undefined;
+
+      // Guardar y capturar errores de validación
+      await user.save();
+
+      await sendMail(
+        user.email,
+        "Password Successfully Reset",
+        `
         <h2>Hello ${user.firstName},</h2>
         <p>Your password has been successfully changed.</p>
         <p>If you did not perform this action, contact support immediately.</p>
         <p>Best regards,<br/>Lumo Support Team</p>
-      `
-    );
-
-    return res.status(200).json({ message: "Password has been reset successfully" });
-  } catch (err) {
-    // Manejo de errores de validación de Mongoose
-    if (err.name === "ValidationError") {
-      const messages = Object.values(err.errors).map(e => e.message);
-      return res.status(400).json({ message: messages[0] }); // solo mostramos el primer error
-    }
-
-    console.error("Reset password error:", err);
-    return res.status(500).json({ message: "Internal server error" });
-  }
-}
-
+      `,
+      );
+
+      return res
+        .status(200)
+        .json({ message: "Password has been reset successfully" });
+    } catch (err) {
+      // Manejo de errores de validación de Mongoose
+      if (err.name === "ValidationError") {
+        const messages = Object.values(err.errors).map((e) => e.message);
+        return res.status(400).json({ message: messages[0] }); // solo mostramos el primer error
+      }
+
+      console.error("Reset password error:", err);
+      return res.status(500).json({ message: "Internal server error" });
+    }
+  }
 
   /**
    * Sends a password reset email with a unique token valid for 1 hour.
@@ -356,11 +351,9 @@
       }
 
       // Generar token de 1 hora
-      const token = jwt.sign(
-        { id: user._id },
-        process.env.JWT_SECRET,
-        { expiresIn: "1h" }
-      );
+      const token = jwt.sign({ id: user._id }, process.env.JWT_SECRET, {
+        expiresIn: "1h",
+      });
 
       // Guardar token en el usuario
       user.resetPasswordToken = token;
@@ -380,7 +373,7 @@
           <p>Click the link below to reset it (valid for 1 hour):</p>
           <a href="${resetLink}">${resetLink}</a>
           <p>If you didn't request this, ignore this email.</p>
-        `
+        `,
       );
 
       return res.status(200).json({ message: "Password reset email sent" });
@@ -389,13 +382,7 @@
       return res.status(500).json({ message: "Internal server error" });
     }
   }
-
-
-
-  
 }
-
-  
 
 /**
  * Export a singleton instance of UserController.
